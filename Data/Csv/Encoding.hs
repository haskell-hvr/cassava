{-# LANGUAGE BangPatterns, OverloadedStrings #-}

-- Module:      Data.Csv.Encoding
-- Copyright:   (c) 2011 MailRank, Inc.
--              (c) 2012 Johan Tibell
-- License:     BSD3
-- Maintainer:  Johan Tibell <johan.tibell@gmail.com>
-- Stability:   experimental
-- Portability: portable
--
-- Encoding and decoding of data types into CSV.
module Data.Csv.Encoding
    (
    -- * Encoding and decoding
      HasHeader(..)
    , decode
    , decodeByName
    , encode
    , encodeByName

    -- ** Encoding and decoding options
    , DecodeOptions(..)
    , defaultDecodeOptions
    , spaceDecodeOptions
    , decodeWith
    , decodeByNameWith
    , EncodeOptions(..)
    , defaultEncodeOptions
    , spaceEncodeOptions
    , encodeWith
    , encodeByNameWith
    ) where

import Blaze.ByteString.Builder (Builder, fromByteString, fromWord8,
                                 toLazyByteString, toByteString)
import Blaze.ByteString.Builder.Char8 (fromString)
import Control.Applicative ((*>), (<|>), optional, pure)
import Data.Attoparsec.Char8 (endOfInput, endOfLine)
import qualified Data.Attoparsec.ByteString.Lazy as AL
import qualified Data.ByteString as B
import qualified Data.ByteString.Char8 as B8
import qualified Data.ByteString.Lazy as L
import qualified Data.ByteString.Lazy.Char8 as BL8
import qualified Data.HashMap.Strict as HM
import Data.Monoid (mconcat, mempty)
import Data.Vector (Vector)
import qualified Data.Vector as V
import Data.Word (Word8)
import Prelude hiding (unlines)

import Data.Csv.Compat.Monoid ((<>))
import Data.Csv.Conversion (FromNamedRecord, FromRecord, ToNamedRecord,
                            ToRecord, parseNamedRecord, parseRecord, runParser,
                            toNamedRecord, toRecord)
import Data.Csv.Parser hiding (csv, csvWithHeader)
import qualified Data.Csv.Parser as Parser
import Data.Csv.Types hiding (toNamedRecord)
import qualified Data.Csv.Types as Types
import Data.Csv.Util (blankLine)

-- TODO: 'encode' isn't as efficient as it could be.

------------------------------------------------------------------------
-- * Encoding and decoding

-- | Efficiently deserialize CSV records from a lazy 'L.ByteString'.
-- If this fails due to incomplete or invalid input, @'Left' msg@ is
-- returned. Equivalent to @'decodeWith' 'defaultDecodeOptions'@.
decode :: FromRecord a
       => HasHeader     -- ^ Data contains header that should be
                        -- skipped
       -> L.ByteString  -- ^ CSV data
       -> Either String (Vector a)
decode = decodeWith defaultDecodeOptions
{-# INLINE decode #-}

-- | Efficiently deserialize CSV records from a lazy 'L.ByteString'.
-- If this fails due to incomplete or invalid input, @'Left' msg@ is
-- returned. The data is assumed to be preceeded by a header.
-- Equivalent to @'decodeByNameWith' 'defaultDecodeOptions'@.
decodeByName :: FromNamedRecord a
             => L.ByteString  -- ^ CSV data
             -> Either String (Header, Vector a)
decodeByName = decodeByNameWith defaultDecodeOptions
{-# INLINE decodeByName #-}

-- | Efficiently serialize CSV records as a lazy 'L.ByteString'.
encode :: ToRecord a => [a] -> L.ByteString
encode = encodeWith defaultEncodeOptions
{-# INLINE encode #-}

-- | Efficiently serialize CSV records as a lazy 'L.ByteString'. The
-- header is written before any records and dictates the field order.
encodeByName :: ToNamedRecord a => Header -> [a] -> L.ByteString
encodeByName = encodeByNameWith defaultEncodeOptions
{-# INLINE encodeByName #-}

------------------------------------------------------------------------
-- ** Encoding and decoding options

-- | Like 'decode', but lets you customize how the CSV data is parsed.
decodeWith :: FromRecord a
           => DecodeOptions  -- ^ Decoding options
           -> HasHeader      -- ^ Data contains header that should be
                             -- skipped
           -> L.ByteString   -- ^ CSV data
           -> Either String (Vector a)
decodeWith = decodeWithC csv
{-# INLINE [1] decodeWith #-}

{-# RULES
    "idDecodeWith" decodeWith = idDecodeWith
 #-}

-- | Same as 'decodeWith', but more efficient as no type
-- conversion is performed.
idDecodeWith :: DecodeOptions -> HasHeader -> L.ByteString
             -> Either String (Vector (Vector B.ByteString))
idDecodeWith = decodeWithC Parser.csv

-- | Decode CSV data using the provided parser, skipping a leading
-- header if 'hasHeader' is 'HasHeader'. Returns 'Left' @errMsg@ on
-- failure.
decodeWithC :: (DecodeOptions -> AL.Parser a) -> DecodeOptions -> HasHeader
            -> BL8.ByteString -> Either String a
<<<<<<< HEAD
decodeWithC p !opts skipHeader = decodeWithP parser
  where parser
            | skipHeader = header opts *> p opts
            | otherwise  = p opts
=======
decodeWithC p !opts hasHeader = decodeWithP parser
  where parser = case hasHeader of
            HasHeader -> header (decDelimiter opts) *> p opts
            NoHeader  -> p opts
>>>>>>> cac9228e
{-# INLINE decodeWithC #-}

-- | Like 'decodeByName', but lets you customize how the CSV data is
-- parsed.
decodeByNameWith :: FromNamedRecord a
                 => DecodeOptions  -- ^ Decoding options
                 -> L.ByteString   -- ^ CSV data
                 -> Either String (Header, Vector a)
decodeByNameWith !opts = decodeWithP (csvWithHeader opts)

-- | Options that controls how data is encoded. These options can be
-- used to e.g. encode data in a tab-separated format instead of in a
-- comma-separated format.
--
-- To avoid having your program stop compiling when new fields are
-- added to 'EncodeOptions', create option records by overriding
-- values in 'defaultEncodeOptions'. Example:
--
-- > myOptions = defaultEncodeOptions {
-- >       encDelimiter = fromIntegral (ord '\t')
-- >     }
data EncodeOptions = EncodeOptions
    { -- | Field delimiter.
      encDelimiter  :: {-# UNPACK #-} !Word8
    } deriving (Eq, Show)

-- | Encoding options for CSV files. Comma is used as separator.
defaultEncodeOptions :: EncodeOptions
defaultEncodeOptions = EncodeOptions
    { encDelimiter   = 44  -- comma
    }

-- | Encode options for space-delimited files. Tab is used as separator.
spaceEncodeOptions :: EncodeOptions
spaceEncodeOptions = EncodeOptions
    { encDelimiter   = 9       -- tab
    }

-- | Like 'encode', but lets you customize how the CSV data is
-- encoded.
encodeWith :: ToRecord a => EncodeOptions -> [a] -> L.ByteString
encodeWith opts = toLazyByteString
                  . unlines
                  . map (encodeRecord (encDelimiter opts) . toRecord)
{-# INLINE encodeWith #-}

encodeRecord :: Word8 -> Record -> Builder
encodeRecord delim = mconcat . intersperse (fromWord8 delim)
                     . map fromByteString . map (escape delim) . V.toList
{-# INLINE encodeRecord #-}

-- TODO: Optimize
<<<<<<< HEAD
escape :: Word8 -> B.ByteString -> B.ByteString
escape delim s
    | B.find (\ b -> b == dquote || b == delim || b == nl || b == cr ||
                     b == sp) s == Nothing = s
    | otherwise =
        B.concat ["\"",
                  B.concatMap
                  (\ b -> if b == dquote then "\"\"" else B.singleton b) s,
                  "\""]
=======
escape :: B.ByteString -> B.ByteString
escape s
    | B.any (\ b -> b == dquote || b == comma || b == nl || b == cr || b == sp)
        s = toByteString $
            fromWord8 dquote
            <> B.foldl
                (\ acc b -> acc <> if b == dquote
                    then fromByteString "\"\""
                    else fromWord8 b)
                mempty
                s
            <> fromWord8 dquote
    | otherwise = s
>>>>>>> cac9228e
  where
    sp     = 32
    dquote = 34
    nl     = 10
    cr     = 13


-- | Like 'encodeByName', but lets you customize how the CSV data is
-- encoded.
encodeByNameWith :: ToNamedRecord a => EncodeOptions -> Header -> [a]
                 -> L.ByteString
encodeByNameWith opts hdr v =
    toLazyByteString ((encodeRecord (encDelimiter opts) hdr) <>
                      fromByteString "\r\n" <> records)
  where
    records = unlines
              . map (encodeRecord (encDelimiter opts)
                     . namedRecordToRecord hdr . toNamedRecord)
              $ v
{-# INLINE encodeByNameWith #-}


namedRecordToRecord :: Header -> NamedRecord -> Record
namedRecordToRecord hdr nr = V.map find hdr
  where
    find n = case HM.lookup n nr of
        Nothing -> moduleError "namedRecordToRecord" $
                   "header contains name " ++ show (B8.unpack n) ++
                   " which is not present in the named record"
        Just v  -> v

moduleError :: String -> String -> a
moduleError func msg = error $ "Data.Csv.Encoding." ++ func ++ ": " ++ msg
{-# NOINLINE moduleError #-}

unlines :: [Builder] -> Builder
unlines [] = mempty
unlines (b:bs) = b <> fromString "\r\n" <> unlines bs

intersperse :: Builder -> [Builder] -> [Builder]
intersperse _   []      = []
intersperse sep (x:xs)  = x : prependToAll sep xs

prependToAll :: Builder -> [Builder] -> [Builder]
prependToAll _   []     = []
prependToAll sep (x:xs) = sep <> x : prependToAll sep xs

decodeWithP :: AL.Parser a -> L.ByteString -> Either String a
decodeWithP p s =
    case AL.parse p s of
      AL.Done _ v     -> Right v
      AL.Fail left _ msg -> Left errMsg
        where
          errMsg = "parse error (" ++ msg ++ ") at " ++
                   (if BL8.length left > 100
                    then (take 100 $ BL8.unpack left) ++ " (truncated)"
                    else show (BL8.unpack left))
{-# INLINE decodeWithP #-}

-- These alternative implementation of the 'csv' and 'csvWithHeader'
-- parsers from the 'Parser' module performs the
-- 'FromRecord'/'FromNamedRecord' conversions on-the-fly, thereby
-- avoiding the need to hold a big 'CSV' value in memory. The 'CSV'
-- type has a quite large memory overhead due to high constant
-- overheads of 'B.ByteString' and 'V.Vector'.

-- TODO: Check that the error messages don't duplicate prefixes, as in
-- "parse error: conversion error: ...".

-- | Parse a CSV file that does not include a header.
csv :: FromRecord a => DecodeOptions -> AL.Parser (V.Vector a)
csv !opts = do
    vals <- records
    _ <- optional endOfLine
    endOfInput
    return $! V.fromList vals
  where
    records = do
        !r <- record opts
        if blankLine r
            then (endOfLine *> records) <|> pure []
            else case runParser (parseRecord r) of
                Left msg  -> fail $ "conversion error: " ++ msg
                Right val -> do
                    !vals <- (endOfLine *> records) <|> pure []
                    return (val : vals)
{-# INLINE csv #-}

-- | Parse a CSV file that includes a header.
csvWithHeader :: FromNamedRecord a => DecodeOptions
              -> AL.Parser (Header, V.Vector a)
csvWithHeader !opts = do
    !hdr <- header  opts
    vals <- records hdr
    _ <- optional endOfLine
    endOfInput
    let !v = V.fromList vals
    return (hdr, v)
  where
    records hdr = do
        !r <- record opts
        if blankLine r
            then (endOfLine *> records hdr) <|> pure []
            else case runParser (convert hdr r) of
                Left msg  -> fail $ "conversion error: " ++ msg
                Right val -> do
                    !vals <- (endOfLine *> records hdr) <|> pure []
                    return (val : vals)

    convert hdr = parseNamedRecord . Types.toNamedRecord hdr<|MERGE_RESOLUTION|>--- conflicted
+++ resolved
@@ -123,17 +123,10 @@
 -- failure.
 decodeWithC :: (DecodeOptions -> AL.Parser a) -> DecodeOptions -> HasHeader
             -> BL8.ByteString -> Either String a
-<<<<<<< HEAD
-decodeWithC p !opts skipHeader = decodeWithP parser
-  where parser
-            | skipHeader = header opts *> p opts
-            | otherwise  = p opts
-=======
 decodeWithC p !opts hasHeader = decodeWithP parser
   where parser = case hasHeader of
-            HasHeader -> header (decDelimiter opts) *> p opts
+            HasHeader -> header opts *> p opts
             NoHeader  -> p opts
->>>>>>> cac9228e
 {-# INLINE decodeWithC #-}
 
 -- | Like 'decodeByName', but lets you customize how the CSV data is
@@ -186,20 +179,9 @@
 {-# INLINE encodeRecord #-}
 
 -- TODO: Optimize
-<<<<<<< HEAD
 escape :: Word8 -> B.ByteString -> B.ByteString
 escape delim s
-    | B.find (\ b -> b == dquote || b == delim || b == nl || b == cr ||
-                     b == sp) s == Nothing = s
-    | otherwise =
-        B.concat ["\"",
-                  B.concatMap
-                  (\ b -> if b == dquote then "\"\"" else B.singleton b) s,
-                  "\""]
-=======
-escape :: B.ByteString -> B.ByteString
-escape s
-    | B.any (\ b -> b == dquote || b == comma || b == nl || b == cr || b == sp)
+    | B.any (\ b -> b == dquote || b == delim || b == nl || b == cr || b == sp)
         s = toByteString $
             fromWord8 dquote
             <> B.foldl
@@ -210,7 +192,6 @@
                 s
             <> fromWord8 dquote
     | otherwise = s
->>>>>>> cac9228e
   where
     sp     = 32
     dquote = 34
